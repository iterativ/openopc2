--- conflicted
+++ resolved
@@ -1,10 +1,6 @@
 [tool.poetry]
 name = "openopc2"
-<<<<<<< HEAD
 version = "0.1.9"
-=======
-version = "0.1.8"
->>>>>>> 9dabf7e5
 description = "OPC library with a Windows gateway enabling non-Windows clients to access OPC-DA calls."
 license = "GPL-2.0-or-later"
 readme = "README.md"
